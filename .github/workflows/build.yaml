--- conflicted
+++ resolved
@@ -35,10 +35,6 @@
       image: quay.io/centos/centos:${{ matrix.container-name }}
 
     steps:
-<<<<<<< HEAD
-=======
-
->>>>>>> 4e93db81
       - name: Install DNF core plugins
         if: ${{ matrix.shortcut == 'cs9' }}
         run: |
